--- conflicted
+++ resolved
@@ -28,27 +28,16 @@
         x_u.swap_with_slice(vec![1e20; 2].as_mut_slice());
         true
     }
-<<<<<<< HEAD
     fn initial_point(&self) -> Vec<Number> {
         vec![0.0, 0.0]
     }
-    fn objective(&mut self, x: &[Number], obj: &mut Number) -> bool {
+    fn objective(&self, x: &[Number], obj: &mut Number) -> bool {
         *obj = (x[0] - 1.0) * (x[0] - 1.0) + (x[1] - 1.0) * (x[1] - 1.0);
         true
     }
-    fn objective_grad(&mut self, x: &[Number], grad_f: &mut [Number]) -> bool {
+    fn objective_grad(&self, x: &[Number], grad_f: &mut [Number]) -> bool {
         grad_f[0] = 2.0 * (x[0] - 1.0);
         grad_f[1] = 2.0 * (x[1] - 1.0);
-=======
-    fn initial_point(&self) -> Vec<Number> { vec![0.0, 0.0] }
-    fn objective(&self, x: &[Number], obj: &mut Number) -> bool {
-        *obj = (x[0] - 1.0)*(x[0] - 1.0) + (x[1] - 1.0)*(x[1] - 1.0);
-        true
-    }
-    fn objective_grad(&self, x: &[Number], grad_f: &mut [Number]) -> bool {
-        grad_f[0] = 2.0*(x[0] - 1.0);
-        grad_f[1] = 2.0*(x[1] - 1.0);
->>>>>>> 1c7699c2
         true
     }
 }
